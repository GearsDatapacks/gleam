use std::time::Instant;

<<<<<<< HEAD
use gleam_core::{Result, build::{Package, ProjectCompiler, Target}};
=======
use gleam_core::{
    build::{Options, Package, ProjectCompiler},
    Result,
};
>>>>>>> a0d3cf1a

use crate::{cli, fs};

pub fn main(options: &Options) -> Result<Package> {
    let manifest = crate::dependencies::download(None)?;

    let root_config = crate::config::root_config()?;
    let telemetry = Box::new(cli::Reporter::new());
    let io = fs::ProjectIO::new();
    let start = Instant::now();

    tracing::info!("Compiling packages");
<<<<<<< HEAD
    let compiled = ProjectCompiler::new(root_config, &manifest.packages, telemetry, io)
        .compile(Target::JavaScript)?;
=======
    let compiled =
        ProjectCompiler::new(root_config, options, &manifest.packages, telemetry, io).compile()?;
>>>>>>> a0d3cf1a

    if options.perform_codegen {
        cli::print_compiled(start.elapsed());
    } else {
        cli::print_checked(start.elapsed());
    }
    Ok(compiled)
}<|MERGE_RESOLUTION|>--- conflicted
+++ resolved
@@ -1,13 +1,6 @@
 use std::time::Instant;
 
-<<<<<<< HEAD
 use gleam_core::{Result, build::{Package, ProjectCompiler, Target}};
-=======
-use gleam_core::{
-    build::{Options, Package, ProjectCompiler},
-    Result,
-};
->>>>>>> a0d3cf1a
 
 use crate::{cli, fs};
 
@@ -20,13 +13,8 @@
     let start = Instant::now();
 
     tracing::info!("Compiling packages");
-<<<<<<< HEAD
-    let compiled = ProjectCompiler::new(root_config, &manifest.packages, telemetry, io)
-        .compile(Target::JavaScript)?;
-=======
     let compiled =
         ProjectCompiler::new(root_config, options, &manifest.packages, telemetry, io).compile()?;
->>>>>>> a0d3cf1a
 
     if options.perform_codegen {
         cli::print_compiled(start.elapsed());
